<<<<<<< HEAD
language: go
go:
  - tip
go_import_path: go.mozilla.org/sops/
before_intall:
  - go get -t -v ./...

=======
sudo: false
matrix:
    include:
        # run unit tests with various versions of python
        - os: linux
          language: python
          sudo: false
          python: 2.6
          env: TOX_ENV=py26
        - os: linux
          language: python
          sudo: false
          python: 2.7
          env: TOX_ENV=py27
        - os: linux
          language: python
          sudo: false
          python: 3.4
          env: TOX_ENV=py34
        - os: linux
          language: python
          sudo: false
          python: 3.4
          env: TOX_ENV=flake8
        # test on osx el capitan
        - os: osx
          sudo: required
          language: generic
          osx_image: xcode7.3
          env: SYSTEM_TEST=1
        # test on osx yosemite
        - os: osx
          sudo: required
          language: generic
          osx_image: xcode7.1
          env: SYSTEM_TEST=1
        # test with default python on trusty and precise
        - os: linux
          sudo: required
          dist: trusty
          language: generic
          env: SYSTEM_TEST=1
        - os: linux
          sudo: required
          dist: precise
          language: generic
          env: SYSTEM_TEST=1
addons:
    apt:
        packages:
            - libyaml-dev
            - python-dev
            - libffi-dev
            - python-pip
            - gnupg
before_install:
    - |
        if [[ "$TRAVIS_OS_NAME" == "osx" ]]; then
            brew update
            brew install libffi libyaml
        fi
install:
    - |
        if [[ "$TRAVIS_OS_NAME" == "linux" && ! -z $TOX_ENV ]]; then
            pip install tox
            if [ $SYSTEM_TEST -eq 1 ]; then
                sudo pip install -r requirements.txt
            else
                pip install -r requirements.txt
            fi
        fi
    - if [[ "$TRAVIS_OS_NAME" == "osx" ]]; then pip install -r requirements.txt; fi
>>>>>>> a9c0434b
script:
  - make test
  
after_success:
  - bash <(curl -s https://codecov.io/bash)<|MERGE_RESOLUTION|>--- conflicted
+++ resolved
@@ -1,85 +1,9 @@
-<<<<<<< HEAD
 language: go
 go:
   - tip
 go_import_path: go.mozilla.org/sops/
-before_intall:
+before_install:
   - go get -t -v ./...
-
-=======
-sudo: false
-matrix:
-    include:
-        # run unit tests with various versions of python
-        - os: linux
-          language: python
-          sudo: false
-          python: 2.6
-          env: TOX_ENV=py26
-        - os: linux
-          language: python
-          sudo: false
-          python: 2.7
-          env: TOX_ENV=py27
-        - os: linux
-          language: python
-          sudo: false
-          python: 3.4
-          env: TOX_ENV=py34
-        - os: linux
-          language: python
-          sudo: false
-          python: 3.4
-          env: TOX_ENV=flake8
-        # test on osx el capitan
-        - os: osx
-          sudo: required
-          language: generic
-          osx_image: xcode7.3
-          env: SYSTEM_TEST=1
-        # test on osx yosemite
-        - os: osx
-          sudo: required
-          language: generic
-          osx_image: xcode7.1
-          env: SYSTEM_TEST=1
-        # test with default python on trusty and precise
-        - os: linux
-          sudo: required
-          dist: trusty
-          language: generic
-          env: SYSTEM_TEST=1
-        - os: linux
-          sudo: required
-          dist: precise
-          language: generic
-          env: SYSTEM_TEST=1
-addons:
-    apt:
-        packages:
-            - libyaml-dev
-            - python-dev
-            - libffi-dev
-            - python-pip
-            - gnupg
-before_install:
-    - |
-        if [[ "$TRAVIS_OS_NAME" == "osx" ]]; then
-            brew update
-            brew install libffi libyaml
-        fi
-install:
-    - |
-        if [[ "$TRAVIS_OS_NAME" == "linux" && ! -z $TOX_ENV ]]; then
-            pip install tox
-            if [ $SYSTEM_TEST -eq 1 ]; then
-                sudo pip install -r requirements.txt
-            else
-                pip install -r requirements.txt
-            fi
-        fi
-    - if [[ "$TRAVIS_OS_NAME" == "osx" ]]; then pip install -r requirements.txt; fi
->>>>>>> a9c0434b
 script:
   - make test
   
