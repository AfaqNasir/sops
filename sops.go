--- conflicted
+++ resolved
@@ -40,7 +40,6 @@
 	"crypto/rand"
 	"crypto/sha512"
 	"fmt"
-	"log"
 	"reflect"
 	"strconv"
 	"strings"
@@ -173,14 +172,7 @@
 
 func (branch TreeBranch) walkSlice(in []interface{}, path []string, onLeaves func(in interface{}, path []string) (interface{}, error)) ([]interface{}, error) {
 	for i, v := range in {
-<<<<<<< HEAD
-		newV, err := tree.walkValue(v, path, onLeaves)
-=======
-		if _, ok := v.(Comment); ok {
-			continue
-		}
 		newV, err := branch.walkValue(v, path, onLeaves)
->>>>>>> 54ef1c7a
 		if err != nil {
 			return nil, err
 		}
@@ -192,7 +184,7 @@
 func (branch TreeBranch) walkBranch(in TreeBranch, path []string, onLeaves func(in interface{}, path []string) (interface{}, error)) (TreeBranch, error) {
 	for i, item := range in {
 		if _, ok := item.Key.(Comment); ok {
-			enc, err := tree.walkValue(item.Key, path, onLeaves)
+			enc, err := branch.walkValue(item.Key, path, onLeaves)
 			if err != nil {
 				return nil, err
 			}
@@ -265,48 +257,40 @@
 				encrypted = false
 			}
 		}
+		var v interface{}
 		if encrypted {
 			var err error
 			pathString := strings.Join(path, ":") + ":"
-<<<<<<< HEAD
 			if c, ok := in.(Comment); ok {
-				in, stashValue, err = cipher.Decrypt(c.Value, key, pathString)
+				v, err = cipher.Decrypt(c.Value, key, pathString)
 				if err != nil {
 					// Assume the comment was not encrypted in the first place
 					log.Printf("[WARNING] Found possibly unencrypted comment in file (#%s). This is to be expected if the file being decrypted was created with an older version of SOPS.", c.Value)
 					in = c
 				}
 			} else {
-				in, stashValue, err = cipher.Decrypt(in.(string), key, pathString)
+				v, err = cipher.Decrypt(in.(string), key, pathString)
 				if err != nil {
 					return nil, fmt.Errorf("Could not decrypt value: %s", err)
 				}
 			}
-			stash[pathString] = append(stash[pathString], stashValue)
-=======
-			v, err = cipher.Decrypt(in.(string), key, pathString)
-			if err != nil {
-				return nil, fmt.Errorf("Could not decrypt value: %s", err)
-			}
 		} else {
 			v = in
->>>>>>> 54ef1c7a
 		}
 		// Only add to MAC if not a comment
 		if _, ok := in.(Comment); !ok {
-			bytes, err := ToBytes(in)
+			bytes, err := ToBytes(v)
 			if err != nil {
 				return nil, fmt.Errorf("Could not convert %s to bytes: %s", in, err)
 			}
 			hash.Write(bytes)
 		}
-		return in, nil
+		return v, nil
 	})
 	if err != nil {
 		return "", fmt.Errorf("Error walking tree: %s", err)
 	}
 	return fmt.Sprintf("%X", hash.Sum(nil)), nil
-
 }
 
 // GenerateDataKey generates a new random data key and encrypts it with all MasterKeys.
